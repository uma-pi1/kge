--- conflicted
+++ resolved
@@ -74,7 +74,7 @@
             if last_dot_index < 0:
                 raise e
             parent = key[:last_dot_index]
-            field = key[last_dot_index + 1:]
+            field = key[last_dot_index + 1 :]
             while True:
                 # self.log("Looking up {}/{}".format(parent, field))
                 try:
@@ -105,13 +105,8 @@
                     # try further
                     continue
 
-<<<<<<< HEAD
-    def get_first_present_key(self, *keys, use_get_default=False):
-        """"Return the first key for which ``get`` or ``get_default`` finds a value."""
-=======
     def get_first_present_key(self, *keys: str, use_get_default=False):
         "Return the first key for which ``get`` or ``get_default`` finds a value."
->>>>>>> 4a28cc17
         for key in keys:
             try:
                 self.get_default(key) if use_get_default else self.get(key)
@@ -120,13 +115,8 @@
                 pass
         raise KeyError("None of the following keys found: ".format(keys))
 
-<<<<<<< HEAD
-    def get_first(self, *keys, use_get_default=False):
-        """"Return value (or default value) of the first valid key present or KeyError."""
-=======
     def get_first(self, *keys: str, use_get_default=False):
         "Return value (or default value) of the first valid key present or KeyError."
->>>>>>> 4a28cc17
         if use_get_default:
             return self.get_default(
                 self.get_first_present_key(*keys, use_get_default=True)
@@ -400,21 +390,15 @@
             return True
         return False
 
-<<<<<<< HEAD
-    def checkpoint_file(self, epoch):
-        """"Return path of checkpoint file for given epoch"""
-        return os.path.join(self.folder, "checkpoint_{:05d}.pt".format(epoch))
-=======
     def checkpoint_file(self, cpt_id):
         "Return path of checkpoint file for given checkpoint id"
         if is_number(cpt_id, int):
             return os.path.join(self.folder, "checkpoint_{:05d}.pt".format(int(cpt_id)))
         else:
             return os.path.join(self.folder, "checkpoint_{}.pt".format(cpt_id))
->>>>>>> 4a28cc17
 
     def last_checkpoint(self):
-        """"Return epoch number of latest checkpoint"""
+        "Return epoch number of latest checkpoint"
         # stupid implementation, but works
         tried_epoch = 0
         found_epoch = 0
