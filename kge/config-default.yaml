# Job-level configuration options.
job:
<<<<<<< HEAD
  type: train                 # train, eval, grid, ...
  device: 'cuda:1'
=======
  # Type of job to run. Possible values are "train", "eval", and "search". See
  # the corresponding configuration keys for mode information.
  type: train
>>>>>>> 4a28cc17

  # Main device to use for this job (e.g., 'cpu', 'cuda', 'cuda:0')
  device: 'cuda'  

# The seeds of the PRNGs can be set manually for (increased) reproducability.
# Use -1 to use default seed.
random_seed:
  python: -1
  torch: -1
  numpy: -1


## DATASET #####################################################################

dataset:
  # Specify a dataset here. There must be a folder of that name under "data/".
  name: 'toy'

  # Names of the training, validation, and test data files. Each file has the
  # following fields, all tab-separated:
  # - 0: subject index
  # - 1: relation index
  # - 2: object index
  # - 3-...: arbitrary metadata fields
  # Indexes are assumed to be dense throughout.
  train: train.del
  valid: valid.del
  test: test.del

  # Names of entity and relation map files, which store auxiliary information
  # about each entity/predicate. Fields are tab-separated:
  # - 0: entity/predicate index (as in train/valid/test)
  # - 1...: arbitrary metadata fields
  entity_map: entity_map.del
  relation_map: relation_map.del


## MODEL #######################################################################

# Which KGE model to use. Examples include "rescal", "complex", "distmult",
# "transe", or "conve". For available models, see the project homepage and/or
# configuration files under kge/models and kge/models/experimental.
model: ''


## TRAINING ####################################################################

# Options of training jobs (job.type=="train")
train:
  # Type of training job.
  # - KvsAll: scores each unique sp/po pair along with all possible objectes/subjects.
  # - negative_sampling: scores each unique spo triple along with sampled corrupted
  #   triples
  # - 1vsAll: scores each spo triples against the complete set of s/p-corrputed triples
  #   (all treated negative)
  type: KvsAll

  # Loss used for training. Not all combination of losses and job types are supported.
  # - bce: binary cross entropy after taking logits (KvsAll, negative_sampling, 1vsAll)
  # - margin_ranking (negative_sampling)
  # - kl: KL divergence after taking softmax (KvsAll)
  # - ce: cross entropy after taking softmax (spo)
  loss: bce

  ## Argument of loss function (if any)
  ## - margin_ranking: the margin to use
  loss_arg: 1.0

  # Maximum number of epochs used for training
  max_epochs: 20

  # Batch size used for training.
  batch_size: 100

  # Number of workers used to construct batches. Leave at 0 for default.
  num_workers: 0

  # Optimizer used for training.
  optimizer: Adagrad           # sgd, adagrad, adam

  # Additional arguments for the optimizer. Arbitrary key-value pairs can be
  # added here and will be passed along to the optimizer. E.g., use entry lr:0.1
  # to set the learning rate to 0.1.
  optimizer_args:
    +++: +++

  # Learning rate scheduler to use. Any scheduler from torch.optim.lr_scheduler
  # can be used (e.g., ConstantLRScheduler or ReduceLROnPlateau).
  lr_scheduler: ConstantLRScheduler #

  # Additional arguments for the scheduler.
  lr_scheduler_args:
    +++: +++

  # When to write entries to the trace file.
  trace_level: epoch           # batch, epoch

  # When to create checkpoints
  checkpoint:
    # In addition the the checkpoint of the last epoch (which is transient),
    # create an additional checkpoint every this many epochs. Disable additional
    # checkpoints with 0.
    every: 5

    # Keep this many most recent additional checkpoints.
    keep: 3

  # Other options
  pin_memory: False
  auto_correct: False         # True: allows for trainer to adjust certain settings, False: throw exception
  visualize_graph: False      # create PDF of compute graph (of first batch of first epoch)


# Options for KvsAll training (train.type=="KvsAll)
KvsAll:
  # Amount of label smoothing (disabled when 0). Disencourages models to
  # perform extreme predictions (0 or 1).
  #
  # Technically, reduces all labels by fraction given by this value and
  # subsequently increases them by 1.0/num_entities. For example, 0s become
  # 1.0/num_entities and 1s become (1.0-label_smoothing)+1.0/num_entities.
  #
  # This form of label smoothing was used by ConvE
  # ( https://github.com/TimDettmers/ConvE/blob/853d7010a4b569c3d24c9e6eeaf9dc3535d78832/main.py#L156) with a default value of 0.1.
  label_smoothing: 0.0

# Options for negative sampling training (train.type=="negative_sampling")
negative_sampling:
  sampling_type: uniform
  num_negatives_s: 3          # this is default value if others are -1, must not be -1
  num_negatives_p: -1
  num_negatives_o: -1
  filter_true_s: False        # default is not filtering
  filter_true_p: False
  filter_true_o: False

  # set to spo (for small negative samples), sp_po (for large negative samples),
  # or set to auto which sets spo or sp_po automatically if the
  # max(num_negatives_s, num_negatives_p, num_negatives_o) > 30. Recommended for
  # models which compute sp_po with an inner product, but not for all other
  # models (e.g., not for TransE in the current implementation).
  score_func_type: spo


## VALIDATION ##################################################################

# Configuration options for model validation/selection during training.
valid:
  # Validation is run every this many epochs during training (disable validation
  # with 0).
  every: 5

  # Name of the trace entry that holds the validation metric (higher value is
  # better)
  metric: mean_reciprocal_rank_filtered

  # If the above metric is not present in trace (e.g., because a custom metric
  # should be used), a Python expression to compute the metric. Can refer to
  # trace entries directly and to configuration options via config.
  # Example: 'math.sqrt(mean_reciprocal_rank) + config.get("user.par")'
  metric_expr: 'float("nan")'

  early_stopping:
    # Grace period of validation runs before a training run is stopped early
    # (disable early stopping with 0). If the value is set to n, then training is
    # stopped when there has been no improvement (compared to the best overall
    # result so far) in the validation metric during the last n validation runs.
    patience: 5

    # A minimum validation metric value threshold that should be reached after
    # n epochs, set to 0 epoch to turn off. Should be set very very conservatively
    # and the main purpose is for pruning completely useless hyperparameter
    # settings during hyper-parameter optimization.
    min_threshold:
      epochs: 0
      metric_value: 0.0

  # When to write a trace entry. Possible values: example, batch, epoch
  trace_level: epoch

  # Whether test data should used during validation. Filtered
  # metrics by default only use train and validation data. When this is set to
  # True, additionally produces "filtered_with_test" validation metrics (such as
  # MRR or HITS@k). Apparently, many existing models have been trained with this
  # set to True during model selection and using a metric such as
  # mean_reciprocal_rank_filtered_with_test.
  filter_with_test: False


## EVALUATION ##################################################################

# Options of evaluation jobs (job.type=="eval"). Also used during validation
# when training. Right now, evaluation jobs compute a fixed set of metrics: the
# MRR and the specified HITS@k's.
eval:
  data: valid
  type: entity_ranking
  hits_at_k_s: [1, 3, 10, 50, 100, 200, 300, 400, 500, 1000]     # ks for HITS@k
  batch_size: 100
  num_workers: 0
  pin_memory: False
  trace_level: example            # example or batch or epoch

  # Metrics are always computed over the entire evaluation data. Optionally,
  # certain more specific metric can be computed in addition.
  metrics_per:
    relation_type: False          # 1-to-1, 1-to-N, N-to-1, N-to-N
    head_and_tail: False          # head, tail
    argument_frequency: False     # 25%, 50%, 75%, top quantiles per argument


## HYPERPARAMETER SEARCH #######################################################

# Options of hyperparameter search jobs (job.type=="search").
search:
<<<<<<< HEAD
  # the type of search to run (see descriptions below): manual, random, grid, ax, hyperband,
  # bohb, tpe
  type: random
=======
  # The type of search to run (see descriptions below). Possible values: manual,
  # grid, ax
  type: ax
>>>>>>> 4a28cc17

  # Maximum number of parallel training jobs to run during a search.
  num_workers: 1

  # Device pool to use for training jobs. If this list is empty, `job.device` is
  # used for all parallel searches. Otherwise, the first `search.num_workers`
  # devices from this list are used. If the number of devices specified here is
  # less than `search.num_workers`, the list wraps around so that devices are
  # used by multiple jobs in parallel.
  device_pool: [ ]

  # What to do when an error occurs during a training job. Possible values:
  # continue, abort
  on_error: abort

# Manually specify all configurations to try
manual_search:
  # If false, only creates training job folders but does not run the jobs.
  run: True

  # List of configurations to search. Each entry is a record with a field
  # 'folder' (where the training job is stored) and an arbitrary number of other
  # fields that define the search configuration (e.g.
  # 'train.optimizer_args.lr').
  configurations: []

# Dynamic search job that picks configurations using random search
random_search:
  num_train_trials: 1 # This is not the number of HPO trials!
  max_evals: 10 # This is the number of HPO trials
  parameters: []
# Possible parameter alternatives and choices
#  -name: xx
#   type: [fixed, range, choice]
#   value: x                      # (if type=fixed)
#   bounds: [lower, upper]        # (if type=range)
#   values: [choice1, choice2]    # (if type=choice)
#   Choices should be in the form of hyperopt parameters
#   # Can only have an integer_space OR be log_scale
#   integer_space: 4     # (not necessary) Natural number > 0, if parameter is integer
#   log_scale: True      # (not neccessary) boolean
#
#   Selected Hyperopt Parameters:
#   {'name': hp.quniform('name', lower_bound, upper_bound, spacing)}   # For integer values
#   {'name': hp.uniform('name', lower_bound, upper_bound)}             # For real values
#   {'name': hp.choice('name', [choice1, choice2]}                     # For choices


# Metajob for a grid search. Creates a manual search job with all points on the
# grid.
grid_search:
  # If false, only creates manual search job configuration file but does not run
  # it. This may be useful to edit the configuration (e.g., change folder names)
  # or to copy the created configurations to an existing manual search job.
  run: True

  # Define the grid. This is a dict where the key is a (flattened or nested)
  # configuration option (e.g., "train.optimizer_args.lr") and the value is an
  # array of grid-search values (e.g., [ 0.1, 0.01 ]). No default values
  # specified.
  parameters:
    +++: +++

# Dynamic search job that picks configurations using ax
ax_search:
  # Total number of trials to run. Can be increased when a search job is
  # resumed.
  num_trials: 10

  # Number of sobol trials to run (-1: automatic); remaining trials are GP+EI.
  # If equal or larger than num_trials, only Sobal trials will be run.
  num_sobol_trials: -1

  # Search space definition passed to ax. See create_experiment in
  # https://ax.dev/api/service.html#module-ax.service.ax_client
  parameters: []
  parameter_constraints: []

<<<<<<< HEAD
# Dynamic search job that uses a bandit approach and picks hyperparameters at random
hyperband_search:
  run_id: 'example'
  host: '127.0.0.1'
  port: "None"
  sleep_interval: 0
  min_budget: 1
  max_budget: 10
  n_iter: 5
  num_train_trials: 1
  parameters: []
# Possible hyperparameter choices and alternatives
#    - name:              # string, mandatory
#      type:              # [ordinal, choice, integer, float] mandatory
#      uniform            # bool, mandatory for integer and float
#      log_scale          # bool, mandatory for integer and float
#      bounds             # [%f, %f], mandatory if uniform = True
#      mu                 # float, mandatory if uniform = False, mean of normal distribution
#      sigma              # float, mandatory if uniform = False, std. div. of normal distribution
#      values            # list of strings, mandatory if type = categorical
#      values             # list of floats, mandatory if type = ordinal

# Dynamic search job that uses a bandit approach and picks hyperparameters at random using bayesian statistics
bohb_search:
  run_id: 'example'
  host: '127.0.0.1'
  port: "None"
  sleep_interval: 0
  min_budget: 1
  max_budget: 10
  n_iter: 5
  num_train_trials: 1
  parameters: []
# Possible hyperparameter choices and alternatives as for HyperBand


# Dynamic search job that picks configurations using Tree Parzen Estimators
tpe_search:
  num_train_trials: 1 # This is not the number of HPO trials!
  max_evals: 10 # This is the number of HPO trials
  parameters: []
# Possibilities and alternatives are the same as in random search

=======
  # 'fixed_parameters' is a dictionary of parameters and the values these
  # parameters should be fixed to for *generating* trials during BO. The purpose
  # of 'fixed_parameters' is to initialize a search (f.ex. with Sobol) and then
  # fix a range or choice parameter when generating new trials with BO to a
  # certain value. The names and values should correspond with the definitions
  # in 'ax_search.parameters'.
  # Attention: there is a name clash with regards to the meaning of 'fixed' in Ax
  # and Botorch! The difference to 'ax_search.parameters#type = fixed' is, that
  # those are filtered out for fitting a BO model, while the parameters for
  # 'fixed_parameters' are not. This setting is used in /botorch/gen.py
  #
  # Example:
  #
  #  parameters:
  #    - name: rescal.entity_embedder.dim
  #      type: choice
  #      values: [100, 200]
  #
  #  fixed_parameters:
  #    - name: rescal.entity_embedder.dim
  #      value: 100

  fixed_parameters: []


>>>>>>> 4a28cc17
## USER PARAMETERS #####################################################################

# These parameters are not used by the kge framework itself. It can be used to
# add additional configuration options or information to this config.
user:
  +++: +++<|MERGE_RESOLUTION|>--- conflicted
+++ resolved
@@ -1,16 +1,11 @@
 # Job-level configuration options.
 job:
-<<<<<<< HEAD
-  type: train                 # train, eval, grid, ...
-  device: 'cuda:1'
-=======
   # Type of job to run. Possible values are "train", "eval", and "search". See
   # the corresponding configuration keys for mode information.
   type: train
->>>>>>> 4a28cc17
 
   # Main device to use for this job (e.g., 'cpu', 'cuda', 'cuda:0')
-  device: 'cuda'  
+  device: 'cuda:1'
 
 # The seeds of the PRNGs can be set manually for (increased) reproducability.
 # Use -1 to use default seed.
@@ -54,6 +49,7 @@
 
 
 ## TRAINING ####################################################################
+## Used for training jobs.
 
 # Options of training jobs (job.type=="train")
 train:
@@ -223,15 +219,9 @@
 
 # Options of hyperparameter search jobs (job.type=="search").
 search:
-<<<<<<< HEAD
   # the type of search to run (see descriptions below): manual, random, grid, ax, hyperband,
   # bohb, tpe
-  type: random
-=======
-  # The type of search to run (see descriptions below). Possible values: manual,
-  # grid, ax
   type: ax
->>>>>>> 4a28cc17
 
   # Maximum number of parallel training jobs to run during a search.
   num_workers: 1
@@ -310,7 +300,31 @@
   parameters: []
   parameter_constraints: []
 
-<<<<<<< HEAD
+  # 'fixed_parameters' is a dictionary of parameters and the values these
+  # parameters should be fixed to for *generating* trials during BO. The purpose
+  # of 'fixed_parameters' is to initialize a search (f.ex. with Sobol) and then
+  # fix a range or choice parameter when generating new trials with BO to a
+  # certain value. The names and values should correspond with the definitions
+  # in 'ax_search.parameters'.
+  # Attention: there is a name clash with regards to the meaning of 'fixed' in Ax
+  # and Botorch! The difference to 'ax_search.parameters#type = fixed' is, that
+  # those are filtered out for fitting a BO model, while the parameters for
+  # 'fixed_parameters' are not. This setting is used in /botorch/gen.py
+  #
+  # Example:
+  #
+  #  parameters:
+  #    - name: rescal.entity_embedder.dim
+  #      type: choice
+  #      values: [100, 200]
+  #
+  #  fixed_parameters:
+  #    - name: rescal.entity_embedder.dim
+  #      value: 100
+
+  fixed_parameters: []
+
+
 # Dynamic search job that uses a bandit approach and picks hyperparameters at random
 hyperband_search:
   run_id: 'example'
@@ -354,33 +368,6 @@
   parameters: []
 # Possibilities and alternatives are the same as in random search
 
-=======
-  # 'fixed_parameters' is a dictionary of parameters and the values these
-  # parameters should be fixed to for *generating* trials during BO. The purpose
-  # of 'fixed_parameters' is to initialize a search (f.ex. with Sobol) and then
-  # fix a range or choice parameter when generating new trials with BO to a
-  # certain value. The names and values should correspond with the definitions
-  # in 'ax_search.parameters'.
-  # Attention: there is a name clash with regards to the meaning of 'fixed' in Ax
-  # and Botorch! The difference to 'ax_search.parameters#type = fixed' is, that
-  # those are filtered out for fitting a BO model, while the parameters for
-  # 'fixed_parameters' are not. This setting is used in /botorch/gen.py
-  #
-  # Example:
-  #
-  #  parameters:
-  #    - name: rescal.entity_embedder.dim
-  #      type: choice
-  #      values: [100, 200]
-  #
-  #  fixed_parameters:
-  #    - name: rescal.entity_embedder.dim
-  #      value: 100
-
-  fixed_parameters: []
-
-
->>>>>>> 4a28cc17
 ## USER PARAMETERS #####################################################################
 
 # These parameters are not used by the kge framework itself. It can be used to
