job:
  type: train                 # train, eval, grid, ...
  device: 'cuda'

## INPUT/OUTPUT ################################################################

dataset:
  name: 'toy'

  # training, validation, and test data files have the following fields, all
  # tab-separated:
  # - 0: subject index
  # - 1: relation index
  # - 2: object index
  # - 3-...: arbitrary metadata fields
  # Indexes are assumed to be dense throughout.
  train: train.del
  valid: valid.del
  test: test.del

  # entity and relation maps store auxiliary information about each
  # entity/predicate. Fields are tab-separated:
  # - 0: entity/predicate index (as in train/valid/test)
  # - 1...: arbitrary metadata fields
  entity_map: entity_map.del
  relation_map: relation_map.del

## MODEL #######################################################################

# see model specific configuration files
model: ''                     # distmult, complex, transe, conve, ...


## TRAINING ####################################################################
## Used for training jobs.

train:
  type: 1toN                  # 1toN, negative_sampling
  max_epochs: 20
  optimizer: Adagrad          # sgd, adagrad, adam
  optimizer_args:
    # No default arguments are specified. Here, +++ signals that this option
    # allows arbitrary additional key-value pairs.
    +++: +++
  batch_size: 100
  loss: bce                   # bce, margin_ranking
  num_workers: 0
  pin_memory: False
  trace_level: epoch          # batch or epoch

negative_sampling:
  sampling_type: uniform
  num_negatives_s: 3          # this is default value if others are -1, must not be -1
  num_negatives_p: 0          
  num_negatives_o: -1
  filter_negatives: False

<<<<<<< HEAD
margin_ranking:
  margin: 1.0

# configuration options for model validation/selection during training
=======
# Configuration options for model validation/selection during training.
>>>>>>> 1d7869a8
valid:
  # Validation is run every this many epochs (disable validation with 0)
  every: 5

  # Name of the trace entry that holds the validation metric (higher value is
  # better)
  metric: mean_reciprocal_rank_filtered

  # If the above metric is not present in trace (e.g., because a custom metric
  # should be used), a Python expression to compute the metric. Can refer to
  # trace entries directly and to configuration options via config.
  # Example: 'math.sqrt(mean_reciprocal_rank) + config.get("user.par")'
  metric_expr: ''

  # Number of grace epochs before the training run is stopped early (disable
  # early stopping with 0)
  early_stopping: 2

  # When to write a trace entry. Possible values: example, batch, epoch
  trace_level: epoch

  # Whether test data should be leaked into validation (seriously!). Filtered
  # metrics by default only use train and validation data. When this is set to
  # True, additionally produces "filtered_with_test" validation metrics (such as
  # MRR or HITS@k). Apparently, many existing models have been trained with this
  # set to True during model selection and using a metric such as
  # mean_reciprocal_rank_filtered_with_test.
  filter_with_test: False

checkpoint:
  every: 5                    # epochs (disable with 0)

## EVALUATION ##################################################################
## Used for evaluation jobs.

# fixed metrics: compute MRR and HITS@1, ..., HITS@k
eval:
  data: valid
  type: entity_ranking
  max_k: 10                       # maximum k for HITS@k
  batch_size: 100
  num_workers: 0
  pin_memory: False
  trace_level: example            # example or batch or epoch

## HYPERPARAMETER SEARCH ###############################################################

search:
  # the type of search to run (see descriptions below): manual, grid, ax
  type: ax

  # (maximum) number of parallel training jobs to run during a search
  num_workers: 1

# Manually specify all configurations to try
manual_search:
  # If false, only creates training job folders but does not run the jobs.
  run: True

  # List of configurations to search. Each entry is a record with a field
  # 'folder' (where the training job is stored) and an arbitrary number of other
  # fields that define the search configuration (e.g.
  # 'train.optimizer_args.lr').
  configurations: []


# Metajob for a grid search. Creates a manual search job with all points on the
# grid.
grid_search:
  # If false, only creates manual search job configuration file but does not run
  # it. This may be useful to edit the configuration (e.g., change folder names)
  # or to copy the created configurations to an existing manual search job.
  run: True

  # Define the grid. This is a dict where the key is a (flattened or nested)
  # configuration option (e.g., "train.optimizer_args.lr") and the value is an
  # array of grid-search values (e.g., [ 0.1, 0.01 ]). No default values
  # specified.
  parameters:
    +++: +++

# Dynamic search job that picks configurations using ax
ax_search:
  num_trials: 10

  # Search space definition passed to ax. See create_experiment in
  # https://ax.dev/api/service.html#module-ax.service.ax_client
  parameters: []

## USER PARAMETERS #####################################################################

# These parameters are not used by the kge framework itself. It can be used to
# add additional configuration options or information to this config.
user:
  +++: +++<|MERGE_RESOLUTION|>--- conflicted
+++ resolved
@@ -55,14 +55,10 @@
   num_negatives_o: -1
   filter_negatives: False
 
-<<<<<<< HEAD
 margin_ranking:
   margin: 1.0
 
-# configuration options for model validation/selection during training
-=======
 # Configuration options for model validation/selection during training.
->>>>>>> 1d7869a8
 valid:
   # Validation is run every this many epochs (disable validation with 0)
   every: 5
