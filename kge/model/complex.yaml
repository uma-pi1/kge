--- conflicted
+++ resolved
@@ -1,30 +1,18 @@
 #import: [lookup_embedder]
-<<<<<<< HEAD
-#import: [unigram_lookup_embedder]
-import: [transformer_lookup_embedder]
-=======
 import: [unigram_lookup_embedder]
->>>>>>> a83efa73
+#import: [transformer_lookup_embedder]
 
 complex:
   class_name: ComplEx
   entity_embedder:
-<<<<<<< HEAD
-    #type: unigram_lookup_embedder
+    type: unigram_lookup_embedder
     #type: lstm_lookup_embedder
-=======
-    type: unigram_lookup_embedder
->>>>>>> a83efa73
     #type: lookup_embedder
-    type: transformer_lookup_embedder
+    #type: transformer_lookup_embedder
     +++: +++
   relation_embedder:
-<<<<<<< HEAD
-    #type: unigram_lookup_embedder
+    type: unigram_lookup_embedder
     #type: lstm_lookup_embedder
-=======
-    type: unigram_lookup_embedder
->>>>>>> a83efa73
     #type: lookup_embedder
-    type: transformer_lookup_embedder
+    #type: transformer_lookup_embedder
     +++: +++