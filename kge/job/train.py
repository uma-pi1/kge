--- conflicted
+++ resolved
@@ -578,18 +578,7 @@
             index = self.dataset.index(f"{self.train_split}_{index_type}")
             self.query_indexes.append(index)
             self.num_examples += len(index)
-<<<<<<< HEAD
-            self.query_end_index.append(self.num_examples)
-
-            # Convert indexes to pytorch tensors (as described above).
-            (
-                self.queries[query_type],
-                self.labels[query_type],
-                self.label_offsets[query_type],
-            ) = index.index_tensors()
-=======
             self.query_last_example.append(self.num_examples)
->>>>>>> 9eedffe7
 
         # create dataloader
         self.loader = torch.utils.data.DataLoader(
