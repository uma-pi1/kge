import itertools
import os
import math
import time
from dataclasses import dataclass

import torch
import torch.utils.data

from kge import Config, Dataset
from kge.job import Job
from kge.model import KgeModel

from kge.util import KgeLoss, KgeOptimizer, KgeNegativeSampler, KgeLRScheduler, CPUEmbeddingSwitcher, \
    CPUOptimizerSwitcher
from typing import Any, Callable, Dict, List, Optional
import kge.job.util

SLOTS = [0, 1, 2]
S, P, O = SLOTS


class TrainingJob(Job):
    """Abstract base job to train a single model with a fixed set of hyperparameters.

    Also used by jobs such as :class:`SearchJob`.

    Subclasses for specific training methods need to implement `_prepare` and
    `_process_batch`.

    """

    def __init__(
        self, config: Config, dataset: Dataset, parent_job: Job = None
    ) -> None:
        from kge.job import EvaluationJob

        super().__init__(config, dataset, parent_job)
        self.model: KgeModel = KgeModel.create(config, dataset)
        self.optimizer = KgeOptimizer.create(config, self.model)
        self.lr_scheduler, self.metric_based_scheduler = KgeLRScheduler.create(
            config, self.optimizer
        )
        self.loss = KgeLoss.create(config)
        self.batch_size: int = config.get("train.batch_size")
        self.device: str = self.config.get("job.device")
        valid_conf = config.clone()
        valid_conf.set("job.type", "eval")
        valid_conf.set("eval.data", "valid")
        valid_conf.set("eval.trace_level", self.config.get("valid.trace_level"))
        self.valid_job = EvaluationJob.create(
            valid_conf, dataset, parent_job=self, model=self.model
        )
        self.config.check("train.trace_level", ["batch", "epoch"])
        self.trace_batch: bool = self.config.get("train.trace_level") == "batch"
        self.epoch: int = 0
        self.valid_trace: List[Dict[str, Any]] = []
        self.is_prepared = False
        self.model.train()

        # attributes filled in by implementing classes
        self.loader = None
        self.num_examples = None
        self.type_str: Optional[str] = None

        #: Hooks run after training for an epoch.
        #: Signature: job, trace_entry
        self.post_epoch_hooks: List[Callable[[Job, Dict[str, Any]]]] = []

        #: Hooks run before starting a batch.
        #: Signature: job
        self.pre_batch_hooks: List[Callable[[Job]]] = []

        #: Hooks run before outputting the trace of a batch. Can modify trace entry.
        #: Signature: job, trace_entry
        self.post_batch_trace_hooks: List[Callable[[Job, Dict[str, Any]]]] = []

        #: Hooks run before outputting the trace of an epoch. Can modify trace entry.
        #: Signature: job, trace_entry
        self.post_epoch_trace_hooks: List[Callable[[Job, Dict[str, Any]]]] = []

        #: Hooks run after a validation job.
        #: Signature: job, trace_entry
        self.post_valid_hooks: List[Callable[[Job, Dict[str, Any]]]] = []

        #: Hooks run after training
        #: Signature: job, trace_entry
        self.post_train_hooks: List[Callable[[Job, Dict[str, Any]]]] = []

        if self.__class__ == TrainingJob:
            for f in Job.job_created_hooks:
                f(self)

    @staticmethod
    def create(
        config: Config, dataset: Dataset, parent_job: Job = None
    ) -> "TrainingJob":
        """Factory method to create a training job."""
        if config.get("train.type") == "KvsAll":
            return TrainingJobKvsAll(config, dataset, parent_job)
        elif config.get("train.type") == "negative_sampling":
            return TrainingJobNegativeSampling(config, dataset, parent_job)
        elif config.get("train.type") == "1vsAll":
            return TrainingJob1vsAll(config, dataset, parent_job)
        elif config.get("train.type") == "cpu_gpu":
            return TrainingJobCPUGPU(config, dataset, parent_job)
        else:
            # perhaps TODO: try class with specified name -> extensibility
            raise ValueError("train.type")

    def run(self) -> None:
        """Start/resume the training job and run to completion."""
        self.config.log("Starting training...")
        checkpoint_every = self.config.get("train.checkpoint.every")
        checkpoint_keep = self.config.get("train.checkpoint.keep")
        metric_name = self.config.get("valid.metric")
        patience = self.config.get("valid.early_stopping.patience")
        while True:
            # checking for model improvement according to metric_name
            # and do early stopping and keep the best checkpoint
            if len(self.valid_trace) > 0:
                best_index = max(
                    range(len(self.valid_trace)),
                    key=lambda index: self.valid_trace[index][metric_name],
                )
                if best_index == len(self.valid_trace) - 1:
                    self.save(self.config.checkpoint_file("best"))
                if (
                    patience > 0
                    and len(self.valid_trace) > patience
                    and best_index < len(self.valid_trace) - patience
                ):
                    self.config.log(
                        "Stopping early ({} did not improve over best result ".format(
                            metric_name
                        )
                        + "in the last {} validation runs).".format(patience)
                    )
                    break
                if self.epoch > self.config.get(
                    "valid.early_stopping.min_threshold.epochs"
                ) and self.valid_trace[best_index][metric_name] < self.config.get(
                    "valid.early_stopping.min_threshold.metric_value"
                ):
                    self.config.log(
                        "Stopping early ({} did not achieve min treshold after {} epochs".format(
                            metric_name, self.epoch
                        )
                    )
                    break

            # should we stop?
            if self.epoch >= self.config.get("train.max_epochs"):
                self.config.log("Maximum number of epochs reached.")
                break

            # start a new epoch
            self.epoch += 1
            self.config.log("Starting epoch {}...".format(self.epoch))
            trace_entry = self.run_epoch()
            for f in self.post_epoch_hooks:
                f(self, trace_entry)
            self.config.log("Finished epoch {}.".format(self.epoch))

            # update model metadata
            self.model.meta["train_job_trace_entry"] = self.trace_entry
            self.model.meta["train_epoch"] = self.epoch
            self.model.meta["train_config"] = self.config
            self.model.meta["train_trace_entry"] = trace_entry

            # validate
            if (
                self.config.get("valid.every") > 0
                and self.epoch % self.config.get("valid.every") == 0
            ):
                self.valid_job.epoch = self.epoch
                trace_entry = self.valid_job.run()
                self.valid_trace.append(trace_entry)
                for f in self.post_valid_hooks:
                    f(self, trace_entry)
                self.model.meta["valid_trace_entry"] = trace_entry

                # metric-based scheduler step
                if self.metric_based_scheduler:
                    self.lr_scheduler.step(trace_entry[metric_name])

            # epoch-based scheduler step
            if self.lr_scheduler and not self.metric_based_scheduler:
                self.lr_scheduler.step(self.epoch)

            # create checkpoint and delete old one, if necessary
            self.save(self.config.checkpoint_file(self.epoch))
            if self.epoch > 1:
                delete_checkpoint_epoch = -1
                if checkpoint_every == 0:
                    # do not keep any old checkpoints
                    delete_checkpoint_epoch = self.epoch - 1
                elif (self.epoch - 1) % checkpoint_every != 0:
                    # delete checkpoints that are not in the checkpoint.every schedule
                    delete_checkpoint_epoch = self.epoch - 1
                elif checkpoint_keep > 0:
                    # keep a maximum number of checkpoint_keep checkpoints
                    delete_checkpoint_epoch = (
                        self.epoch - 1 - checkpoint_every * checkpoint_keep
                    )
                if delete_checkpoint_epoch > 0:
                    if os.path.exists(
                        self.config.checkpoint_file(delete_checkpoint_epoch)
                    ):
                        self.config.log(
                            "Removing old checkpoint {}...".format(
                                self.config.checkpoint_file(delete_checkpoint_epoch)
                            )
                        )
                        os.remove(self.config.checkpoint_file(delete_checkpoint_epoch))
                    else:
                        self.config.log(
                            "Could not delete old checkpoint {}, does not exits.".format(
                                self.config.checkpoint_file(delete_checkpoint_epoch)
                            )
                        )

        for f in self.post_train_hooks:
            f(self, trace_entry)
        self.trace(event="train_completed")

    def save(self, filename) -> None:
        """Save current state to specified file"""
        self.config.log("Saving checkpoint to {}...".format(filename))
        torch.save(
            {
                "config": self.config,
                "epoch": self.epoch,
                "valid_trace": self.valid_trace,
                "model": self.model.save(),
                "optimizer_state_dict": self.optimizer.state_dict(),
                "job_id": self.job_id,
            },
            filename,
        )

    def load(self, filename: str) -> str:
        """Load job state from specified file.

        Returns job id of the job that created the checkpoint."""
        self.config.log("Loading checkpoint from {}...".format(filename))
        checkpoint = torch.load(filename, map_location="cpu")
        if "model" in checkpoint:
            # new format
            self.model.load(checkpoint["model"])
        else:
            # old format (deprecated, will eventually be removed)
            self.model.load_state_dict(checkpoint["model_state_dict"])
        self.optimizer.load_state_dict(checkpoint["optimizer_state_dict"])
        self.epoch = checkpoint["epoch"]
        self.valid_trace = checkpoint["valid_trace"]
        self.model.train()
        return checkpoint.get("job_id")

    def resume(self, checkpoint_file: str = None) -> None:
        if checkpoint_file is None:
            last_checkpoint = self.config.last_checkpoint()
            if last_checkpoint is not None:
                checkpoint_file = self.config.checkpoint_file(last_checkpoint)

        if checkpoint_file is not None:
            self.resumed_from_job_id = self.load(checkpoint_file)
            self.trace(
                event="job_resumed", epoch=self.epoch, checkpoint_file=checkpoint_file
            )
            self.config.log(
                "Resumed from {} of job {}".format(
                    checkpoint_file, self.resumed_from_job_id
                )
            )
        else:
            self.config.log("No checkpoint found, starting from scratch...")

    def run_epoch(self) -> Dict[str, Any]:
        "Runs an epoch and returns a trace entry."

        # prepare the job is not done already
        if not self.is_prepared:
            self._prepare()
            self.model.prepare_job(self)  # let the model add some hooks
            self.is_prepared = True

        # variables that record various statitics
        sum_loss = 0.0
        sum_penalty = 0.0
        sum_penalties = []
        epoch_time = -time.time()
        prepare_time = 0.0
        forward_time = 0.0
        backward_time = 0.0
        optimizer_time = 0.0

        # process each batch
        for batch_index, batch in enumerate(self.loader):
            for f in self.pre_batch_hooks:
                f(self)

            # process batch (preprocessing + forward pass + backward pass on loss)
            self.optimizer.zero_grad()
            batch_result: TrainingJob._ProcessBatchResult = self._process_batch(
                batch_index, batch
            )
            sum_loss += batch_result.avg_loss * batch_result.size

            # determine penalty terms (forward pass)
            batch_forward_time = batch_result.forward_time - time.time()
            penalties_torch = self.model.penalty(
                epoch=self.epoch,
                batch_index=batch_index,
                num_batches=len(self.loader),
                batch=batch,
            )
            batch_forward_time += time.time()

            # backward pass on penalties
            batch_backward_time = batch_result.backward_time - time.time()
            penalty = 0.0
            for index, penalty_value_torch in enumerate(penalties_torch):
                penalty_value_torch.backward()
                penalty += penalty_value_torch.item()
                if len(sum_penalties) > index:
                    sum_penalties[index] += penalty_value_torch.item()
                else:
                    sum_penalties.append(penalty_value_torch.item())
            sum_penalty += penalty
            batch_backward_time += time.time()

            # determine full cost
            cost_value = batch_result.avg_loss + penalty

            # TODO # visualize graph
            # if (
            #     self.epoch == 1
            #     and batch_index == 0
            #     and self.config.get("train.visualize_graph")
            # ):
            #     from torchviz import make_dot

            #     f = os.path.join(self.config.folder, "cost_value")
            #     graph = make_dot(cost_value, params=dict(self.model.named_parameters()))
            #     graph.save(f"{f}.gv")
            #     graph.render(f)  # needs graphviz installed
            #     self.config.log("Exported compute graph to " + f + ".{gv,pdf}")

            # print memory stats
            if self.epoch == 1 and batch_index == 0:
                if self.device.startswith("cuda"):
                    self.config.log(
                        "CUDA memory after first batch: allocated={:14,} "
                        "cached={:14,} max_allocated={:14,}".format(
                            torch.cuda.memory_allocated(self.device),
                            torch.cuda.memory_cached(self.device),
                            torch.cuda.max_memory_allocated(self.device),
                        )
                    )

            # update parameters
            batch_optimizer_time = -time.time()
            self.optimizer.step()
            batch_optimizer_time += time.time()
<<<<<<< HEAD
            self._finish_batch()
=======
>>>>>>> 37051273

            # tracing/logging
            if self.trace_batch:
                batch_trace = {
                    "type": self.type_str,
                    "scope": "batch",
                    "epoch": self.epoch,
                    "batch": batch_index,
                    "size": batch_result.size,
                    "batches": len(self.loader),
                    "avg_loss": batch_result.avg_loss,
                    "penalties": [p.item() for p in penalties_torch],
                    "penalty": penalty,
                    "cost": cost_value.item(),
                    "prepare_time": batch_result.prepare_time,
                    "forward_time": batch_forward_time,
                    "backward_time": batch_backward_time,
                    "optimizer_time": batch_optimizer_time,
                }
                for f in self.post_batch_trace_hooks:
                    f(self, batch_trace)
                self.trace(**batch_trace, event="batch_completed")
            print(
                (
                    "\r"  # go back
                    + "{}  batch{: "
                    + str(1 + int(math.ceil(math.log10(len(self.loader)))))
                    + "d}/{}"
                    + ", avg_loss {:.4E}, penalty {:.4E}, cost {:.4E}, time {:6.2f}s"
                    + "\033[K"  # clear to right
                ).format(
                    self.config.log_prefix,
                    batch_index,
                    len(self.loader) - 1,
                    batch_result.avg_loss,
                    penalty,
                    cost_value,
                    batch_result.prepare_time
                    + batch_forward_time
                    + batch_backward_time
                    + batch_optimizer_time,
                ),
                end="",
                flush=True,
            )

            # update times
            prepare_time += batch_result.prepare_time
            forward_time += batch_forward_time
            backward_time += batch_backward_time
            optimizer_time += batch_optimizer_time

        # all done; now trace and log
        epoch_time += time.time()
        print("\033[2K\r", end="", flush=True)  # clear line and go back

        other_time = (
            epoch_time - prepare_time - forward_time - backward_time - optimizer_time
        )
        trace_entry = dict(
            type=self.type_str,
            scope="epoch",
            epoch=self.epoch,
            batches=len(self.loader),
            size=self.num_examples,
            avg_loss=sum_loss / self.num_examples,
            avg_penalty=sum_penalty / len(self.loader),
            avg_penalties=[p / len(self.loader) for p in sum_penalties],
            avg_cost=sum_loss / self.num_examples + sum_penalty / len(self.loader),
            epoch_time=epoch_time,
            prepare_time=prepare_time,
            forward_time=forward_time,
            backward_time=backward_time,
            optimizer_time=optimizer_time,
            other_time=other_time,
            event="epoch_completed",
        )
        for f in self.post_epoch_trace_hooks:
            f(self, trace_entry)
        trace_entry = self.trace(**trace_entry, echo=True, echo_prefix="  ", log=True)
        return trace_entry

    def _prepare(self):
        """Prepare this job for running.

        Sets (at least) the `loader`, `num_examples`, and `type_str` attributes of this
        job to a data loader, number of examples per epoch, and a name for the trainer,
        repectively.

        Guaranteed to be called exactly once before running the first epoch.

        """
        raise NotImplementedError

<<<<<<< HEAD
    def _finish_batch(self):
        """
        Runs job specific steps after each epoch
        :return: nothing
        """
        pass

=======
>>>>>>> 37051273
    @dataclass
    class _ProcessBatchResult:
        """Result of running forward+backward pass on a batch."""

        avg_loss: float
        size: int
        prepare_time: float
        forward_time: float
        backward_time: float

    def _process_batch(
        self, batch_index: int, batch
    ) -> "TrainingJob._ProcessBatchResult":
        "Run forward and backward pass on batch and return results."
        raise NotImplementedError


class TrainingJobKvsAll(TrainingJob):
    def __init__(self, config, dataset, parent_job=None):
        super().__init__(config, dataset, parent_job)
        self.label_smoothing = config.check_range(
            "KvsAll.label_smoothing", float("-inf"), 1.0, max_inclusive=False
        )
        if self.label_smoothing < 0:
            if config.get("train.auto_correct"):
                config.log(
                    "Setting label_smoothing to 0, "
                    "was set to {}.".format(self.label_smoothing)
                )
                self.label_smoothing = 0
            else:
                raise Exception(
                    "Label_smoothing was set to {}, "
                    "should be at least 0.".format(self.label_smoothing)
                )
        elif self.label_smoothing > 0 and self.label_smoothing <= (
            1.0 / dataset.num_entities
        ):
            if config.get("train.auto_correct"):
                # just to be sure it's used correctly
                config.log(
                    "Setting label_smoothing to 1/dataset.num_entities = {}, "
                    "was set to {}.".format(
                        1.0 / dataset.num_entities, self.label_smoothing
                    )
                )
                self.label_smoothing = 1.0 / dataset.num_entities
            else:
                raise Exception(
                    "Label_smoothing was set to {}, "
                    "should be at least {}.".format(
                        self.label_smoothing, 1.0 / dataset.num_entities
                    )
                )

        config.log("Initializing 1-to-N training job...")
        self.type_str = "KvsAll"

        if self.__class__ == TrainingJobKvsAll:
            for f in Job.job_created_hooks:
                f(self)

    def _prepare(self):
        # create sp and po label_coords (if not done before)
        train_sp = self.dataset.index_KvsAll("train", "sp")
        train_po = self.dataset.index_KvsAll("train", "po")

        # convert indexes to pytoch tensors: a nx2 keys tensor (rows = keys),
        # an offset vector (row = starting offset in values for corresponding
        # key), a values vector (entries correspond to values of original
        # index)
        #
        # Afterwards, it holds:
        # index[keys[i]] = values[offsets[i]:offsets[i+1]]

        self.train_sp_keys, self.train_sp_values, self.train_sp_offsets = Dataset.prepare_index(
            train_sp
        )
        self.train_po_keys, self.train_po_values, self.train_po_offsets = Dataset.prepare_index(
            train_po
        )

        # create dataloader
        self.loader = torch.utils.data.DataLoader(
            range(len(train_sp) + len(train_po)),
            collate_fn=self._get_collate_fun(),
            shuffle=True,
            batch_size=self.batch_size,
            num_workers=self.config.get("train.num_workers"),
            pin_memory=self.config.get("train.pin_memory"),
        )
        self.num_examples = len(train_sp) + len(train_po)

    def _get_collate_fun(self):
        num_sp = len(self.train_sp_keys)

        # create the collate function
        def collate(batch):
            """For a batch of size n, returns a triple of:

            - pairs (nx2 tensor, row = sp or po indexes),
            - label coordinates (position of ones in a batch_size x num_entities tensor)
            - is_sp (vector of size n, 1 if corresponding example_index is sp, 0 if po)
            - triples (all true triples in the batch: needed for weighted penalties only)

            """
            # count how many labels we have
            num_ones = 0
            for example_index in batch:
                if example_index < num_sp:
                    num_ones += self.train_sp_offsets[example_index + 1]
                    num_ones -= self.train_sp_offsets[example_index]
                else:
                    example_index -= num_sp
                    num_ones += self.train_po_offsets[example_index + 1]
                    num_ones -= self.train_po_offsets[example_index]

            # now create the results
            sp_po_batch = torch.zeros([len(batch), 2], dtype=torch.long)
            is_sp = torch.zeros([len(batch)], dtype=torch.long)
            label_coords = torch.zeros([num_ones, 2], dtype=torch.int)
            current_index = 0
            triples = torch.zeros([num_ones, 3], dtype=torch.long)
            for batch_index, example_index in enumerate(batch):
                is_sp[batch_index] = 1 if example_index < num_sp else 0
                if is_sp[batch_index]:
                    keys = self.train_sp_keys
                    offsets = self.train_sp_offsets
                    values = self.train_sp_values
                    sp_po_col_1, sp_po_col_2, o_s_col = S, P, O
                else:
                    example_index -= num_sp
                    keys = self.train_po_keys
                    offsets = self.train_po_offsets
                    values = self.train_po_values
                    o_s_col, sp_po_col_1, sp_po_col_2 = S, P, O

                sp_po_batch[batch_index,] = keys[example_index]
                start = offsets[example_index]
                end = offsets[example_index + 1]
                size = end - start
                label_coords[current_index : (current_index + size), 0] = batch_index
                label_coords[current_index : (current_index + size), 1] = values[
                    start:end
                ]
                triples[current_index : (current_index + size), sp_po_col_1] = keys[
                    example_index
                ][0]
                triples[current_index : (current_index + size), sp_po_col_2] = keys[
                    example_index
                ][1]
                triples[current_index : (current_index + size), o_s_col] = values[
                    start:end
                ]
                current_index += size

            # all done
            return {
                "sp_po_batch": sp_po_batch,
                "label_coords": label_coords,
                "is_sp": is_sp,
                "triples": triples,
            }

        return collate

    def _process_batch(self, batch_index, batch) -> TrainingJob._ProcessBatchResult:
        # prepare
        prepare_time = -time.time()
        sp_po_batch = batch["sp_po_batch"].to(self.device)
        batch_size = len(sp_po_batch)
        label_coords = batch["label_coords"].to(self.device)
        is_sp = batch["is_sp"]
        sp_indexes = is_sp.nonzero().to(self.device).view(-1)
        po_indexes = (is_sp == 0).nonzero().to(self.device).view(-1)
        labels = kge.job.util.coord_to_sparse_tensor(
            batch_size, self.dataset.num_entities, label_coords, self.device
        ).to_dense()
        if self.label_smoothing > 0.0:
            # as in ConvE: https://github.com/TimDettmers/ConvE
            labels = (1.0 - self.label_smoothing) * labels + 1.0 / labels.size(1)
        prepare_time += time.time()

        # forward/backward pass (sp)
        loss_value = 0.0
        if len(sp_indexes) > 0:
            forward_time = -time.time()
            scores_sp = self.model.score_sp(
                sp_po_batch[sp_indexes, 0], sp_po_batch[sp_indexes, 1]
            )
            loss_value_sp = self.loss(scores_sp, labels[sp_indexes,]) / batch_size
            loss_value = +loss_value_sp.item()
            forward_time += time.time()
            backward_time = -time.time()
            loss_value_sp.backward()
            backward_time += time.time()

        # forward/backward pass (po)
        if len(po_indexes) > 0:
            forward_time = -time.time()
            scores_po = self.model.score_po(
                sp_po_batch[po_indexes, 0], sp_po_batch[po_indexes, 1]
            )
            loss_value_po = self.loss(scores_po, labels[po_indexes,]) / batch_size
            loss_value = loss_value_po.item()
            forward_time += time.time()
            backward_time = -time.time()
            loss_value_po.backward()
            backward_time += time.time()

        # all done
        return TrainingJob._ProcessBatchResult(
            loss_value, batch_size, prepare_time, forward_time, backward_time
        )


class TrainingJobNegativeSampling(TrainingJob):
    def __init__(self, config, dataset, parent_job=None):
        super().__init__(config, dataset, parent_job)
        self._sampler = KgeNegativeSampler.create(config, "negative_sampling", dataset)
        self.is_prepared = False
        self._implementation = self.config.get("negative_sampling.implementation")
        if self._implementation == "auto":
            max_nr_of_negs = max(self._sampler.num_negatives.values())
            if max_nr_of_negs <= 30:
                self._implementation = "spo"
            elif max_nr_of_negs > 30:
                self._implementation = "sp_po"

        config.log(
            "Initializing negative sampling training job with "
            "'{}' scoring function ...".format(self._implementation)
        )
        self.type_str = "negative_sampling"

        if self.__class__ == TrainingJobNegativeSampling:
            for f in Job.job_created_hooks:
                f(self)

    def _prepare(self):
        """Construct dataloader"""

        if self.is_prepared:
            return

        self.loader = torch.utils.data.DataLoader(
            range(self.dataset.train.size(0)),
            collate_fn=self._get_collate_fun(),
            shuffle=True,
            batch_size=self.batch_size,
            num_workers=self.config.get("train.num_workers"),
            pin_memory=self.config.get("train.pin_memory"),
        )
        self.num_examples = self.dataset.train.size(0)

        self.is_prepared = True

    def _get_collate_fun(self):
        # create the collate function
        def collate(batch):
            """For a batch of size n, returns a tuple of:

            - triples (tensor of shape [n,3], ),
            - negative_samples (list of tensors of shape [n,num_negatives]; 3 elements
              in order S,P,O)
            """

            triples = self.dataset.train[batch, :].long()
            # labels = torch.zeros((len(batch), self._sampler.num_negatives_total + 1))
            # labels[:, 0] = 1
            # labels = labels.view(-1)

            negative_samples = list()
            for slot in [S, P, O]:
                negative_samples.append(self._sampler.sample(triples, slot))
            return {"triples": triples, "negative_samples": negative_samples}

        return collate

    def _process_batch(self, batch_index, batch) -> TrainingJob._ProcessBatchResult:
        # prepare
        prepare_time = -time.time()
        triples = batch["triples"].to(self.device)
        negative_samples = [ns.to(self.device) for ns in batch["negative_samples"]]
        batch_size = len(triples)
        prepare_time += time.time()

        loss_value = 0.0
        forward_time = 0.0
        backward_time = 0.0
        num_negatives = None
        labels = None
        for slot in [S, P, O]:
            if self._sampler.num_negatives[slot] <= 0:
                continue

            # construct gold labels: first column corresponds to positives, rest to negatives
            if self._sampler.num_negatives[slot] != num_negatives:
                prepare_time -= time.time()
                num_negatives = self._sampler.num_negatives[slot]
                labels = torch.zeros(
                    (batch_size, 1 + num_negatives), device=self.device
                )
                labels[:, 0] = 1
                prepare_time += time.time()

            # compute corresponding scores
            scores = None
            if self._implementation == "spo":
                # construct triples
                prepare_time -= time.time()
                triples_to_score = triples.repeat(1, 1 + num_negatives).view(-1, 3)
                triples_to_score[:, slot] = torch.cat(
                    (
                        triples[:, [slot]],  # positives
                        negative_samples[slot],  # negatives
                    ),
                    1,
                ).view(-1)
                prepare_time += time.time()

                # and score them
                forward_time -= time.time()
                scores = self.model.score_spo(
                    triples_to_score[:, 0],
                    triples_to_score[:, 1],
                    triples_to_score[:, 2],
                    direction="s" if slot == S else ("o" if slot == O else "p"),
                ).view(batch_size, -1)
                forward_time += time.time()
            elif self._implementation == "sp_po":
                # compute all scores for slot
                forward_time -= time.time()
                if slot == S:
                    all_scores = self.model.score_po(triples[:, P], triples[:, O])
                elif slot == O:
                    all_scores = self.model.score_sp(triples[:, S], triples[:, P])
                else:
                    raise NotImplementedError
                forward_time += time.time()

                # determine indexes of relevant scores in scoring matrix
                prepare_time -= time.time()
                row_indexes = (
                    torch.arange(batch_size, device=self.device)
                    .unsqueeze(1)
                    .repeat(1, 1 + num_negatives)
                    .view(-1)
                )  # 000 111 222; each 1+num_negative times (here: 3)
                column_indexes = torch.cat(
                    (
                        triples[:, [slot]],  # positives
                        negative_samples[slot],  # negatives
                    ),
                    1,
                ).view(-1)
                prepare_time += time.time()

                # now pick the scores we need
                forward_time -= time.time()
                scores = all_scores[row_indexes, column_indexes].view(batch_size, -1)
                forward_time += time.time()
            else:
                raise ValueError(
                    "invalid implementation: "
                    "negative_sampling.implementation={}".format(self._implementation)
                )

            # compute loss
            forward_time -= time.time()
            loss_value_torch = (
                self.loss(scores, labels, num_negatives=num_negatives) / batch_size
            )
            loss_value += loss_value_torch.item()
            forward_time += time.time()
<<<<<<< HEAD

            # backward pass
            backward_time -= time.time()
            loss_value_torch.backward()
            backward_time += time.time()
=======

            # backward pass
            backward_time -= time.time()
            loss_value_torch.backward()
            backward_time += time.time()

        # all done
        return TrainingJob._ProcessBatchResult(
            loss_value, batch_size, prepare_time, forward_time, backward_time
        )
>>>>>>> 37051273

        # all done
        return TrainingJob._ProcessBatchResult(
            loss_value, batch_size, prepare_time, forward_time, backward_time
        )

<<<<<<< HEAD

=======
>>>>>>> 37051273
class TrainingJob1vsAll(TrainingJob):
    """Samples SPO pairs and queries sp* and *po, treating all other entities as negative."""

    def __init__(self, config, dataset, parent_job=None):
        super().__init__(config, dataset, parent_job)
        self.is_prepared = False
        config.log("Initializing spo training job...")
        self.type_str = "1vsAll"

        if self.__class__ == TrainingJob1vsAll:
            for f in Job.job_created_hooks:
                f(self)

    def _prepare(self):
        """Construct dataloader"""

        if self.is_prepared:
            return

        self.loader = torch.utils.data.DataLoader(
            range(self.dataset.train.size(0)),
            collate_fn=lambda batch: {"triples": self.dataset.train[batch, :].long()},
            shuffle=True,
            batch_size=self.batch_size,
            num_workers=self.config.get("train.num_workers"),
            pin_memory=self.config.get("train.pin_memory"),
        )
        self.num_examples = self.dataset.train.size(0)

        self.is_prepared = True

    def _process_batch(self, batch_index, batch) -> TrainingJob._ProcessBatchResult:
        # prepare
        prepare_time = -time.time()
        triples = batch["triples"].to(self.device)
        batch_size = len(triples)
        prepare_time += time.time()

        # forward/backward pass (sp)
        forward_time = -time.time()
        scores_sp = self.model.score_sp(triples[:, 0], triples[:, 1])
        loss_value_sp = self.loss(scores_sp, triples[:, 2]) / batch_size
        loss_value = loss_value_sp.item()
        forward_time = +time.time()
        backward_time = -time.time()
        loss_value_sp.backward()
        backward_time += time.time()

        # forward/backward pass (po)
        forward_time -= time.time()
        scores_po = self.model.score_po(triples[:, 1], triples[:, 2])
        loss_value_po = self.loss(scores_po, triples[:, 0]) / batch_size
        loss_value += loss_value_po.item()
        forward_time += time.time()
        backward_time -= time.time()
        loss_value_po.backward()
        backward_time += time.time()

        # all done
        return TrainingJob._ProcessBatchResult(
            loss_value, batch_size, prepare_time, forward_time, backward_time
<<<<<<< HEAD
        )


class TrainingJobCPUGPU(TrainingJobNegativeSampling):
    def __init__(self, config, dataset, parent_job=None):
        super().__init__(config, dataset, parent_job)
        dim = self.model._entity_embedder.dim
        self.embedding_cpu_switcher = CPUEmbeddingSwitcher(self.model._entity_embedder.embeddings, dataset.num_entities,
                                                           dim, device=config.get("job.device"))
        self.optimizer_cpu_switcher = CPUOptimizerSwitcher(self.optimizer, dataset.num_entities, dim, self.model,
                                                           device=config.get("job.device"))
        self._init_tensor(self.embedding_cpu_switcher.cpu_tensor)

    def _init_tensor(self, tensor):
        # TODO: make this work for all embedders, not only lookup_embedder
        init_ = self.config.get("lookup_embedder.initialize")
        try:
            init_args = self.config.get("lookup_embedder.initialize_args." + init_)
        except KeyError:
            init_args = self.config.get("lookup_embedder.initialize_args")
        print(init_args)

        # Automatically set arg a (lower bound) for uniform_ if not given
        if init_ == "uniform_" and "a" not in init_args:
            init_args["a"] = init_args["b"] * -1
            self.config.set("lookup_embedder.initialize_args.a", init_args["a"], log=True)

        KgeModel.initialize(tensor, init_, init_args)

    def _finish_batch(self):
        """
        move new embeddings back to embedding tensor on cpu
        :return: nothing
        """
        self.embedding_cpu_switcher.to_cpu()
        self.optimizer_cpu_switcher.to_cpu()

    def _process_batch(self, batch_index, batch) -> TrainingJob._ProcessBatchResult:
        # prepare
        prepare_time = -time.time()
        triples = batch["triples"].to(self.device)
        negative_samples = [ns.to(self.device) for ns in batch["negative_samples"]]
        batch_size = len(triples)
        # prepare cpugpu swapping
        num_negative_samples_s = negative_samples[S].size()[0] * negative_samples[S].size()[1]
        num_negative_samples_o = negative_samples[O].size()[0] * negative_samples[O].size()[1]
        unique_entities = torch.unique(torch.cat((triples[:, S], triples[:, O], negative_samples[S].view(
            num_negative_samples_s), negative_samples[O].view(
            num_negative_samples_o)), dim=0))
        self.embedding_cpu_switcher.create_indexes(unique_entities, self.device)
        self.optimizer_cpu_switcher.create_indexes(unique_entities, self.device)
        self.optimizer_cpu_switcher.set_indexes(self.embedding_cpu_switcher.indexes)
        self.optimizer_cpu_switcher.set_mapped_index(self.embedding_cpu_switcher.mapped_indexes)
        self.embedding_cpu_switcher.to_gpu()
        self.optimizer_cpu_switcher.to_gpu()

        # create mappings for embeddings of large cpu tensor to embeddings in small gpu tensor
        s_mapped = self.embedding_cpu_switcher.map_indexes(triples[:, S], self.device)
        o_mapped = self.embedding_cpu_switcher.map_indexes(triples[:, O], self.device)
        triples_mapped = torch.stack((s_mapped, triples[:, P],
                                      o_mapped), dim=1)
        # now map negatives
        s_neg_mapped = self.embedding_cpu_switcher.map_indexes(negative_samples[S].view(num_negative_samples_s),
                                                               self.device).view(batch_size,
                                                                                 negative_samples[S].size()[1])
        o_neg_mapped = self.embedding_cpu_switcher.map_indexes(negative_samples[O].view(num_negative_samples_o),
                                                               self.device).view(batch_size,
                                                                                 negative_samples[O].size()[1])
        negative_samples_mapped = [s_neg_mapped, negative_samples[P], o_neg_mapped]
        prepare_time += time.time()

        loss_value = 0.0
        forward_time = 0.0
        backward_time = 0.0
        num_negatives = None
        labels = None
        for slot in [S, P, O]:
            if self._sampler.num_negatives[slot] <= 0:
                continue

            # construct gold labels: first column corresponds to positives, rest to negatives
            if self._sampler.num_negatives[slot] != num_negatives:
                prepare_time -= time.time()
                num_negatives = self._sampler.num_negatives[slot]
                labels = torch.zeros(
                    (batch_size, 1 + num_negatives), device=self.device
                )
                labels[:, 0] = 1
                prepare_time += time.time()

            # compute corresponding scores
            scores = None
            if self._implementation == "spo":
                # construct triples
                prepare_time -= time.time()
                triples_to_score = triples_mapped.repeat(1, 1 + num_negatives).view(-1, 3)
                triples_to_score[:, slot] = torch.cat(
                    (
                        triples_mapped[:, [slot]],  # positives
                        negative_samples_mapped[slot],  # negatives
                    ),
                    1,
                ).view(-1)
                prepare_time += time.time()

                # and score them
                forward_time -= time.time()
                scores = self.model.score_spo(
                    triples_to_score[:, 0],
                    triples_to_score[:, 1],
                    triples_to_score[:, 2],
                    direction="s" if slot == S else ("o" if slot == O else "p"),
                ).view(batch_size, -1)
                forward_time += time.time()
            elif self._implementation == "sp_po":
                # compute all scores for slot
                forward_time -= time.time()
                if slot == S:
                    all_scores = self.model.score_po(triples_mapped[:, P], triples_mapped[:, O])
                elif slot == O:
                    all_scores = self.model.score_sp(triples_mapped[:, S], triples_mapped[:, P])
                else:
                    raise NotImplementedError
                forward_time += time.time()

                # determine indexes of relevant scores in scoring matrix
                prepare_time -= time.time()
                row_indexes = (
                    torch.arange(batch_size, device=self.device)
                    .unsqueeze(1)
                    .repeat(1, 1 + num_negatives)
                    .view(-1)
                )  # 000 111 222; each 1+num_negative times (here: 3)
                column_indexes = torch.cat(
                    (
                        triples_mapped[:, [slot]],  # positives
                        negative_samples_mapped[slot],  # negatives
                    ),
                    1,
                ).view(-1)
                prepare_time += time.time()

                # now pick the scores we need
                forward_time -= time.time()
                scores = all_scores[row_indexes, column_indexes].view(batch_size, -1)
                forward_time += time.time()
            else:
                raise ValueError(
                    "invalid implementation: "
                    "negative_sampling.implementation={}".format(self._implementation)
                )

            # compute loss
            forward_time -= time.time()
            loss_value_torch = (
                self.loss(scores, labels, num_negatives=num_negatives) / batch_size
            )
            loss_value += loss_value_torch.item()
            forward_time += time.time()

            # backward pass
            backward_time -= time.time()
            loss_value_torch.backward()
            backward_time += time.time()

        # all done
        return TrainingJob._ProcessBatchResult(
            loss_value, batch_size, prepare_time, forward_time, backward_time
=======
>>>>>>> 37051273
        )<|MERGE_RESOLUTION|>--- conflicted
+++ resolved
@@ -363,10 +363,7 @@
             batch_optimizer_time = -time.time()
             self.optimizer.step()
             batch_optimizer_time += time.time()
-<<<<<<< HEAD
             self._finish_batch()
-=======
->>>>>>> 37051273
 
             # tracing/logging
             if self.trace_batch:
@@ -461,7 +458,6 @@
         """
         raise NotImplementedError
 
-<<<<<<< HEAD
     def _finish_batch(self):
         """
         Runs job specific steps after each epoch
@@ -469,8 +465,6 @@
         """
         pass
 
-=======
->>>>>>> 37051273
     @dataclass
     class _ProcessBatchResult:
         """Result of running forward+backward pass on a batch."""
@@ -846,34 +840,18 @@
             )
             loss_value += loss_value_torch.item()
             forward_time += time.time()
-<<<<<<< HEAD
 
             # backward pass
             backward_time -= time.time()
             loss_value_torch.backward()
             backward_time += time.time()
-=======
-
-            # backward pass
-            backward_time -= time.time()
-            loss_value_torch.backward()
-            backward_time += time.time()
 
         # all done
         return TrainingJob._ProcessBatchResult(
             loss_value, batch_size, prepare_time, forward_time, backward_time
         )
->>>>>>> 37051273
-
-        # all done
-        return TrainingJob._ProcessBatchResult(
-            loss_value, batch_size, prepare_time, forward_time, backward_time
-        )
-
-<<<<<<< HEAD
-
-=======
->>>>>>> 37051273
+
+
 class TrainingJob1vsAll(TrainingJob):
     """Samples SPO pairs and queries sp* and *po, treating all other entities as negative."""
 
@@ -935,7 +913,6 @@
         # all done
         return TrainingJob._ProcessBatchResult(
             loss_value, batch_size, prepare_time, forward_time, backward_time
-<<<<<<< HEAD
         )
 
 
@@ -1104,6 +1081,4 @@
         # all done
         return TrainingJob._ProcessBatchResult(
             loss_value, batch_size, prepare_time, forward_time, backward_time
-=======
->>>>>>> 37051273
         )