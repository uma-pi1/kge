--- conflicted
+++ resolved
@@ -22,11 +22,6 @@
 S, P, O = SLOTS
 
 
-<<<<<<< HEAD
-def _worker_init_fn(worker_num):
-    # ensure that NumPy uses different seeds at each worker
-    np.random.seed()
-=======
 def _generate_worker_init_fn(config):
     "Initialize workers of a DataLoader"
     use_fixed_seed = config.get("random_seed.numpy") >= 0
@@ -43,7 +38,6 @@
             np.random.seed()
 
     return worker_init_fn
->>>>>>> 06ec7e8e
 
 
 class TrainingJob(Job):
